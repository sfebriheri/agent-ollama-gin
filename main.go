--- conflicted
+++ resolved
@@ -4,13 +4,8 @@
 	"log"
 	"os"
 
-<<<<<<< HEAD
 	"llama-api/handlers"
 	"llama-api/services"
-=======
-	"agent-ollama-gin/handlers"
-	"agent-ollama-gin/services"
->>>>>>> d45a0159
 
 	"github.com/gin-contrib/cors"
 	"github.com/gin-gonic/gin"
@@ -25,10 +20,7 @@
 
 	// Initialize services
 	llamaService := services.NewLlamaService()
-<<<<<<< HEAD
 	encyclopediaService := services.NewEncyclopediaService()
-=======
->>>>>>> d45a0159
 
 	// Initialize handlers
 	llamaHandler := handlers.NewLlamaHandler(llamaService)
@@ -50,7 +42,6 @@
 	// Root route
 	r.GET("/", func(c *gin.Context) {
 		c.JSON(200, gin.H{
-<<<<<<< HEAD
 			"message":     "Welcome to Encyclopedia Agent API",
 			"version":     "1.0.0",
 			"description": "AI-powered encyclopedia agent with Llama integration",
@@ -77,21 +68,6 @@
 				"Multi-language support",
 				"Intelligent prompt generation",
 				"Llama LLM integration",
-=======
-			"message": "Welcome to Llama API with Ollama Cloud Support",
-			"version": "2.0.0",
-			"endpoints": gin.H{
-				"health":       "/api/v1/health",
-				"chat":         "/api/v1/llama/chat",
-				"completion":   "/api/v1/llama/completion",
-				"embedding":    "/api/v1/llama/embedding",
-				"models":       "/api/v1/llama/models",
-				"cloud_models": "/api/v1/llama/cloud/models",
-				"signin":       "/api/v1/llama/cloud/signin",
-				"signout":      "/api/v1/llama/cloud/signout",
-				"pull_model":   "/api/v1/llama/models/:model/pull",
-				"stream_chat":  "/api/v1/llama/chat/stream",
->>>>>>> d45a0159
 			},
 			"docs": "Check README.md for full API documentation",
 			"features": []string{
@@ -139,7 +115,6 @@
 			}
 		}
 
-<<<<<<< HEAD
 		// Encyclopedia endpoints
 		encyclopedia := api.Group("/encyclopedia")
 		{
@@ -150,8 +125,6 @@
 			encyclopedia.POST("/article", encyclopediaHandler.GetArticle)
 			encyclopedia.POST("/prompt", encyclopediaHandler.GeneratePrompt)
 		}
-=======
->>>>>>> d45a0159
 	}
 
 	// Get port from environment or use default
